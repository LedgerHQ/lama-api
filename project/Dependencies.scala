import sbt.librarymanagement.{DependencyBuilders, LibraryManagementSyntax, ModuleID}

object Dependencies extends DependencyBuilders with LibraryManagementSyntax {

  val http4sVersion = "0.21.20"
  val http4s: Seq[ModuleID] = Seq(
    "org.http4s" %% "http4s-blaze-server"       % http4sVersion,
    "org.http4s" %% "http4s-blaze-client"       % http4sVersion,
    "org.http4s" %% "http4s-circe"              % http4sVersion,
    "org.http4s" %% "http4s-dsl"                % http4sVersion,
    "org.http4s" %% "http4s-prometheus-metrics" % http4sVersion
  )

  val circeVersion = "0.13.0"
  val circe: Seq[ModuleID] = Seq(
    "io.circe" %% "circe-core"           % circeVersion,
    "io.circe" %% "circe-parser"         % circeVersion,
    "io.circe" %% "circe-generic"        % circeVersion,
    "io.circe" %% "circe-generic-extras" % circeVersion
  )

  val H2Version     = "1.4.200"
<<<<<<< HEAD
  val flywayVersion = "7.6.0"
  val doobieVersion = "0.12.1"
=======
  val flywayVersion = "7.7.0"
  val doobieVersion = "0.10.0"
>>>>>>> 9e959f3e
  val postgres: Seq[ModuleID] = Seq(
    "com.h2database" % "h2"              % H2Version,
    "org.flywaydb"   % "flyway-core"     % flywayVersion,
    "org.tpolecat"  %% "doobie-core"     % doobieVersion,
    "org.tpolecat"  %% "doobie-postgres" % doobieVersion,
    "org.tpolecat"  %% "doobie-hikari"   % doobieVersion,
    "org.tpolecat"  %% "doobie-h2"       % doobieVersion
  )

  val pureconfigVersion   = "0.14.1"
  val logbackVersion      = "1.2.3"
  val fs2Version          = "2.5.3"
  val fs2GrpcVersion      = "0.9.0"
  val protobufJava        = "3.15.6"
  val scalaLoggingVersion = "3.9.2"

  val utilities: Seq[ModuleID] = Seq(
    "com.typesafe.scala-logging" %% "scala-logging"   % scalaLoggingVersion,
    "co.fs2"                     %% "fs2-core"        % fs2Version,
    "org.lyranthe.fs2-grpc"      %% "java-runtime"    % fs2GrpcVersion,
    "ch.qos.logback"              % "logback-classic" % logbackVersion,
    "com.github.pureconfig"      %% "pureconfig"      % pureconfigVersion,
    "com.github.pureconfig"      %% "pureconfig-cats" % pureconfigVersion
  )

  val fs2RabbitVersion = "3.0.1"
  val rabbit: Seq[ModuleID] = Seq(
    "dev.profunktor" %% "fs2-rabbit" % fs2RabbitVersion
  )

  val scalaRedisVersion = "3.30"
  val redis: Seq[ModuleID] = Seq(
    "net.debasishg" %% "redisclient" % scalaRedisVersion
  )

  val scalaTestVersion     = "3.2.6"
  val scalaTestPlusVersion = "3.2.2.0"
  val scalaCheckVersion    = "1.15.3"
  val otjPgEmbeddedVersion = "0.13.3"
  val embeddedRedisVersion = "0.7.3"
  val test: Seq[ModuleID] = Seq(
    "org.scalatest"           %% "scalatest"        % scalaTestVersion     % "it, test",
    "org.scalacheck"          %% "scalacheck"       % scalaCheckVersion    % "it, test",
    "org.scalatestplus"       %% "scalacheck-1-14"  % scalaTestPlusVersion % "it, test",
    "org.tpolecat"            %% "doobie-scalatest" % doobieVersion        % "it, test",
    "com.opentable.components" % "otj-pg-embedded"  % otjPgEmbeddedVersion % Test,
    "it.ozimov"                % "embedded-redis"   % embeddedRedisVersion % Test
  )

  // https://scalapb.github.io/docs/faq/#i-am-getting-import-was-not-found-or-had-errors
  val commonProtos: Seq[ModuleID] = Seq(
    "com.thesamet.scalapb" %% "scalapb-runtime"   % scalapb.compiler.Version.scalapbVersion % "protobuf",
    "io.grpc"               % "grpc-netty-shaded" % scalapb.compiler.Version.grpcJavaVersion,
    "com.google.protobuf"   % "protobuf-java"     % protobufJava
  )

  val bouncyCastleCryptoVersion = "1.68"
  val crypto: Seq[ModuleID] = Seq(
    "org.bouncycastle" % "bcprov-jdk15on" % bouncyCastleCryptoVersion
  )

  val lamaCommon: Seq[ModuleID] = circe ++ rabbit ++ utilities ++ postgres ++ http4s

  val btcCommon: Seq[ModuleID]      = lamaCommon
  val btcWorker: Seq[ModuleID]      = btcCommon
  val btcInterpreter: Seq[ModuleID] = btcCommon ++ crypto
  val btcApi: Seq[ModuleID]         = btcCommon
  val btcTransactor: Seq[ModuleID]  = btcCommon

  val accountManager: Seq[ModuleID] = lamaCommon ++ redis
}<|MERGE_RESOLUTION|>--- conflicted
+++ resolved
@@ -20,13 +20,8 @@
   )
 
   val H2Version     = "1.4.200"
-<<<<<<< HEAD
-  val flywayVersion = "7.6.0"
-  val doobieVersion = "0.12.1"
-=======
   val flywayVersion = "7.7.0"
   val doobieVersion = "0.10.0"
->>>>>>> 9e959f3e
   val postgres: Seq[ModuleID] = Seq(
     "com.h2database" % "h2"              % H2Version,
     "org.flywaydb"   % "flyway-core"     % flywayVersion,
